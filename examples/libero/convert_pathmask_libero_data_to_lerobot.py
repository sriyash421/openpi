--- conflicted
+++ resolved
@@ -109,27 +109,16 @@
             with h5py.File(Path(data_dir) / raw_dataset_name / libero_h5_file, "r", swmr=True) as f:
                 for demo_name in f["data"]:
                     num_steps = len(f["data"][demo_name]["obs"]["ee_pos"])
-<<<<<<< HEAD
                     try:
                         masked_imgs, path_imgs, masked_path_imgs, quests = get_mask_and_path_from_h5(
                             annotation_path=Path(path_and_mask_file_dir) / "dataset_movement_and_masks.h5",
                             task_key=libero_h5_file.split(".")[0],
                             observation=f["data"][demo_name]["obs"],
                             demo_key=demo_name,
-                            hi_start=0,
-                            hi_end=num_steps,
                         )
                     except KeyError as e:
                         print(f"KeyError for {demo_name} in {libero_h5_file}: {e}")
                         continue
-=======
-                    masked_imgs, path_imgs, masked_path_imgs, quests = get_mask_and_path_from_h5(
-                        annotation_path=Path(path_and_mask_file_dir) / "dataset_movement_and_masks.h5",
-                        task_key=libero_h5_file.split(".")[0],
-                        observation=f["data"][demo_name]["obs"],
-                        demo_key=demo_name,
-                    )
->>>>>>> 1111d44b
 
                     # Compute the main language instruction
                     if "problem_info" in f["data"].attrs:
@@ -149,7 +138,6 @@
                     # Track subtask instructions to divide episodes
                     current_subtask = None
 
-
                     assert (
                         len(masked_imgs)
                         == len(path_imgs)

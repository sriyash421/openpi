"""
Minimal example script for converting a dataset to LeRobot format.

We use the Libero dataset (stored in RLDS) for this example, but it can be easily
modified for any other data you have saved in a custom format.

Usage:

If you want to push your dataset to the Hugging Face Hub, you can add the `--push_to_hub` flag.

uv run examples/libero/convert_pathmask_libero_data_to_lerobot_vlm_preds.py --data_dir ~/.cache/huggingface/hub/datasets--jesbu1--libero_90_rlds/snapshots/93169e35e1e6ddf6c43171bf038cb4971b60e72a/ \
--paths_masks_file ~/VILA/test_libero_labeling_5x/libero_90_openvla_processed_paths_masks.h5 \
--repo_name jesbu1/libero_90_lerobot_pathmask_vlm_labeled \
--push_to_hub
"""

import shutil
from pathlib import Path
import torch
import torchvision.transforms.functional as F
import cv2

from openpi.policies.mask_path_utils import get_mask_and_path_from_h5
import tensorflow_datasets as tfds
from lerobot.common.datasets.lerobot_dataset import LeRobotDataset
import h5py
import numpy as np
import tyro
import os
import json
try:
    # for older lerobot versions before 2.0.0
    from lerobot.common.datasets.lerobot_dataset import LEROBOT_HOME
    OLD_LEROBOT = True
except ImportError:
    # newer lerobot versions use HF_LEROBOT_HOME instead of LEROBOT_HOME
    from lerobot.common.datasets.lerobot_dataset import HF_LEROBOT_HOME as LEROBOT_HOME
    OLD_LEROBOT = False

RAW_DATASET_NAMES = [
    "libero_90_openvla_processed",
    # "libero_10_openvla_processed",
    # "libero_spatial_openvla_processed",
    # "libero_goal_openvla_processed",
    # "libero_object_openvla_processed",
]  # For simplicity we will combine multiple Libero datasets into one training dataset
REPO_NAME = "jesbu1/libero_90_lerobot_pathmask_rdp_vlm_preds"  # Name of the output dataset, also used for the Hugging Face Hub
FLIP_IMAGE = True
DOWNSIZE_IMAGE_SIZE = 224


from vila_utils.utils.decode import add_path_2d_to_img_alt_fast, add_mask_2d_to_img
from vila_utils.utils.encode import scale_path, smooth_path_rdp

def process_path_obs(sample_img, path, path_line_size=3, apply_rdp=False):
    """Process path observation by drawing it onto the image."""
    height, width = sample_img.shape[:2]

    # Scale path to image size
    min_in, max_in = np.zeros(2), np.array([width, height])
    min_out, max_out = np.zeros(2), np.ones(2)
    path_scaled = scale_path(path, min_in=min_out, max_in=max_out, min_out=min_in, max_out=max_in)

    if apply_rdp:
        path_scaled = smooth_path_rdp(path_scaled, tolerance=0.05)
    # Draw path
    return add_path_2d_to_img_alt_fast(sample_img, path_scaled, line_size=path_line_size)


def process_mask_obs(sample_img, mask_points, mask_pixels=25, scale_mask=False, apply_rdp=False):
    """Process mask observation by applying it to the image."""
    if scale_mask:
        height, width = sample_img.shape[:2]

        # Scale mask points to image size
        min_in, max_in = np.zeros(2), np.array([width, height])
        min_out, max_out = np.zeros(2), np.ones(2)
        mask_points_scaled = scale_path(mask_points, min_in=min_out, max_in=max_out, min_out=min_in, max_out=max_in)
    else:
        mask_points_scaled = mask_points

    if apply_rdp:
        mask_points_scaled = smooth_path_rdp(mask_points_scaled, tolerance=0.05)

    return add_mask_2d_to_img(sample_img, mask_points_scaled, mask_pixels=mask_pixels)

def assert_image_valid(img):
    assert img.shape == (256, 256, 3), f"Image shape is {img.shape} but should be (256, 256, 3)"
    assert img.dtype == np.uint8, f"Image dtype is {img.dtype} but should be uint8"
    assert img.max() <= 255, f"Image max is {img.max()} but should be 255"
    assert img.min() >= 0, f"Image min is {img.min()} but should be 0"
    return img

def main(
    data_dir: str,
    paths_masks_file: str = None,  # Make paths_masks_file optional
    path_line_size: int = 2,
    mask_ratio: float = 0.15,
    *,
    push_to_hub: bool = False,
    repo_name: str = REPO_NAME,
):
    # Clean up any existing dataset in the output directory
    output_path = LEROBOT_HOME / repo_name
    if output_path.exists():
        shutil.rmtree(output_path)


    # Create LeRobot dataset, define features to store
    # OpenPi assumes that proprio is stored in `state` and actions in `action`
    # LeRobot assumes that dtype of image data is `image`
    dataset = LeRobotDataset.create(
        repo_id=repo_name,
        robot_type="panda",
        fps=20,
        features={
            "image": {
                "dtype": "video",
<<<<<<< HEAD
                "shape": (DOWNSIZE_IMAGE_SIZE, DOWNSIZE_IMAGE_SIZE, 3),
=======
                "shape": (224, 224, 3),
>>>>>>> 75aa6d23
                "names": ["height", "width", "channel"],
            },
            "path_image": {
                "dtype": "video",
<<<<<<< HEAD
                "shape": (DOWNSIZE_IMAGE_SIZE, DOWNSIZE_IMAGE_SIZE, 3),
=======
                "shape": (224, 224, 3),
>>>>>>> 75aa6d23
                "names": ["height", "width", "channel"],
            },
            "masked_path_image": {
                "dtype": "video",
<<<<<<< HEAD
                "shape": (DOWNSIZE_IMAGE_SIZE, DOWNSIZE_IMAGE_SIZE, 3),
                "names": ["height", "width", "channel"],
            },
            "masked_path_centered_image": {
                "dtype": "video",
                "shape": (DOWNSIZE_IMAGE_SIZE, DOWNSIZE_IMAGE_SIZE, 3),
=======
                "shape": (224, 224, 3),
>>>>>>> 75aa6d23
                "names": ["height", "width", "channel"],
            },
            "wrist_image": {
                "dtype": "video",
<<<<<<< HEAD
                "shape": (DOWNSIZE_IMAGE_SIZE, DOWNSIZE_IMAGE_SIZE, 3),
=======
                "shape": (224, 224, 3),
>>>>>>> 75aa6d23
                "names": ["height", "width", "channel"],
            },
            "state": {
                "dtype": "float32",
                "shape": (8,),
                "names": ["state"],
            },
            "actions": {
                "dtype": "float32",
                "shape": (7,),
                "names": ["actions"],
            },
        },
        image_writer_threads=14,
        image_writer_processes=7,
        use_videos=True,
    )

    # Loop over raw Libero datasets and write episodes to the LeRobot dataset
    # You can modify this for your own data format
    with h5py.File(paths_masks_file, "r", swmr=True) as path_masks_h5:
        for raw_dataset_name in RAW_DATASET_NAMES:
            raw_dataset = tfds.load(raw_dataset_name, data_dir=data_dir, split="train")
            for episode_idx, episode in enumerate(raw_dataset):
                # Initialize path and mask tracking variables
                current_path = None
                current_mask = None
                next_path_timestep_idx = 0
                next_mask_timestep_idx = 0

                for step_idx, step in enumerate(episode["steps"].as_numpy_iterator()):
                    img = step["observation"]["image"]
                    if FLIP_IMAGE:
                        img = np.fliplr(img)
                    frame = {
                        "image": img,
                        "wrist_image": step["observation"]["wrist_image"]
                        if not FLIP_IMAGE
                        else np.fliplr(step["observation"]["wrist_image"]),
                        "state": step["observation"]["state"],
                        "actions": step["action"],
                    }

                    # Get the path and mask data for this episode from HDF5
                    if f"episode_{episode_idx}" in path_masks_h5:
                        episode_group = path_masks_h5[f"episode_{episode_idx}"]
                        # Get path and mask data
                        path_data = episode_group["image_paths"][:] if "image_paths" in episode_group else None
                        path_lengths = episode_group["image_path_lengths"][:] if "image_path_lengths" in episode_group else None
                        mask_data = episode_group["image_masks"][:] if "image_masks" in episode_group else None
                        mask_lengths = episode_group["image_mask_lengths"][:] if "image_mask_lengths" in episode_group else None
                        path_timesteps = episode_group["image_path_timesteps"][:] if "image_path_timesteps" in episode_group else None
                        mask_timesteps = episode_group["image_mask_timesteps"][:] if "image_mask_timesteps" in episode_group else None

                        # Process path and mask if available
                        if path_data is not None:
                            # Check if we need to update the path
                            if step_idx == path_timesteps[next_path_timestep_idx % len(path_timesteps)] and next_path_timestep_idx < len(path_timesteps):
                                current_path = path_data[next_path_timestep_idx, :path_lengths[next_path_timestep_idx]]
                                next_path_timestep_idx += 1

                            # Add path to image if we have one
                            if current_path is not None:
                                path_img = process_path_obs(
                                    img.copy(), current_path, path_line_size=path_line_size, apply_rdp=True
                                )
                                frame["path_image"] = path_img

                                # Process mask if available
                                if mask_data is not None:
                                    # Check if we need to update the mask
                                    if step_idx == mask_timesteps[next_mask_timestep_idx % len(mask_timesteps)] and next_mask_timestep_idx < len(mask_timesteps):
                                        current_mask = mask_data[next_mask_timestep_idx, :mask_lengths[next_mask_timestep_idx]]
                                        next_mask_timestep_idx += 1

                                    # Add mask if we have one
                                    if current_mask is not None:
                                        height, width = step["observation"]["image"].shape[:2]
                                        masked_img = process_mask_obs(
                                            img.copy(),
                                            current_mask,
                                            mask_pixels=int(height * mask_ratio),
                                            scale_mask=np.all(current_mask <= 1),
                                            apply_rdp=True,
                                        )
                                        # Combine path and mask
                                        masked_path_img = process_path_obs(
                                            masked_img.copy(),
                                            current_path,
                                            path_line_size=path_line_size,
                                        )
                                        frame["masked_path_image"] = masked_path_img
                                    else:
                                        frame["masked_path_image"] = img
                                else:
                                    frame["masked_path_image"] = img
                            else:
                                frame["path_image"] = img
                                frame["masked_path_image"] = img
                        else:
                            frame["path_image"] = img
                            frame["masked_path_image"] = img
                    else:
                        frame["path_image"] = img
                        frame["masked_path_image"] = img

<<<<<<< HEAD
                    # center the image around the first point
                    if current_path is not None and len(current_path) > 0:
                        first_point = current_path[0]
                        height, width = frame["masked_path_image"].shape[:2]
                        
                        # Convert first_point to pixel coordinates
                        # Assuming first_point is in normalized coordinates [0, 1]
                        center_x = int(first_point[0] * width)
                        center_y = int(first_point[1] * height)
                        
                        # Calculate crop boundaries
                        crop_size = min(height, width) // 2  # Use half the smaller dimension
                        top = center_y - crop_size
                        left = center_x - crop_size
                        
                            
                        img_tensor = torch.from_numpy(frame["masked_path_image"]).permute(2, 0, 1)
                        cropped_tensor = F.crop(img_tensor, top, left, height, width)
                        frame["masked_path_centered_image"] = cropped_tensor.permute(1, 2, 0).numpy()
                    else:
                        frame["masked_path_centered_image"] = frame["masked_path_image"]
=======
                    assert_image_valid(frame["image"])
                    assert_image_valid(frame["wrist_image"])
                    assert_image_valid(frame["path_image"])
                    assert_image_valid(frame["masked_path_image"])
>>>>>>> 75aa6d23

                    if not OLD_LEROBOT:
                        frame["task"] = step["language_instruction"].decode() # new lerobot requires task in frame


                    #downsize all images to 224x224
                    for key in dataset.features:
                        if dataset.features[key]["dtype"] == "video":
                            frame[key] = cv2.resize(frame[key], (DOWNSIZE_IMAGE_SIZE, DOWNSIZE_IMAGE_SIZE))

                    dataset.add_frame(frame)
                if OLD_LEROBOT:
                    dataset.save_episode(task=step["language_instruction"].decode())
                else:
                    dataset.save_episode()

    if OLD_LEROBOT:
        # Consolidate the dataset, skip computing stats since we will do that later
        dataset.consolidate(run_compute_stats=False)

    # Optionally push to the Hugging Face Hub
    if push_to_hub:
        dataset.push_to_hub(
            tags=["libero", "panda", "rlds"],
            private=False,
            push_videos=True,
            upload_large_folder=True,
            license="apache-2.0",
        )

if __name__ == "__main__":
    tyro.cli(main)<|MERGE_RESOLUTION|>--- conflicted
+++ resolved
@@ -116,43 +116,27 @@
         features={
             "image": {
                 "dtype": "video",
-<<<<<<< HEAD
-                "shape": (DOWNSIZE_IMAGE_SIZE, DOWNSIZE_IMAGE_SIZE, 3),
-=======
-                "shape": (224, 224, 3),
->>>>>>> 75aa6d23
+                "shape": (DOWNSIZE_IMAGE_SIZE, DOWNSIZE_IMAGE_SIZE, 3),
                 "names": ["height", "width", "channel"],
             },
             "path_image": {
                 "dtype": "video",
-<<<<<<< HEAD
-                "shape": (DOWNSIZE_IMAGE_SIZE, DOWNSIZE_IMAGE_SIZE, 3),
-=======
-                "shape": (224, 224, 3),
->>>>>>> 75aa6d23
+                "shape": (DOWNSIZE_IMAGE_SIZE, DOWNSIZE_IMAGE_SIZE, 3),
                 "names": ["height", "width", "channel"],
             },
             "masked_path_image": {
                 "dtype": "video",
-<<<<<<< HEAD
                 "shape": (DOWNSIZE_IMAGE_SIZE, DOWNSIZE_IMAGE_SIZE, 3),
                 "names": ["height", "width", "channel"],
             },
             "masked_path_centered_image": {
                 "dtype": "video",
                 "shape": (DOWNSIZE_IMAGE_SIZE, DOWNSIZE_IMAGE_SIZE, 3),
-=======
-                "shape": (224, 224, 3),
->>>>>>> 75aa6d23
                 "names": ["height", "width", "channel"],
             },
             "wrist_image": {
                 "dtype": "video",
-<<<<<<< HEAD
-                "shape": (DOWNSIZE_IMAGE_SIZE, DOWNSIZE_IMAGE_SIZE, 3),
-=======
-                "shape": (224, 224, 3),
->>>>>>> 75aa6d23
+                "shape": (DOWNSIZE_IMAGE_SIZE, DOWNSIZE_IMAGE_SIZE, 3),
                 "names": ["height", "width", "channel"],
             },
             "state": {
@@ -259,7 +243,6 @@
                         frame["path_image"] = img
                         frame["masked_path_image"] = img
 
-<<<<<<< HEAD
                     # center the image around the first point
                     if current_path is not None and len(current_path) > 0:
                         first_point = current_path[0]
@@ -281,12 +264,6 @@
                         frame["masked_path_centered_image"] = cropped_tensor.permute(1, 2, 0).numpy()
                     else:
                         frame["masked_path_centered_image"] = frame["masked_path_image"]
-=======
-                    assert_image_valid(frame["image"])
-                    assert_image_valid(frame["wrist_image"])
-                    assert_image_valid(frame["path_image"])
-                    assert_image_valid(frame["masked_path_image"])
->>>>>>> 75aa6d23
 
                     if not OLD_LEROBOT:
                         frame["task"] = step["language_instruction"].decode() # new lerobot requires task in frame
